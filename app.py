--- conflicted
+++ resolved
@@ -133,19 +133,12 @@
         # pop up a UI asking the user for description
         dialogs = self.import_module("dialogs")
 
-<<<<<<< HEAD
-        (return_code, widget) = self.engine.show_modal("Export Shots",
-                                                       self,
-                                                       dialogs.SubmitDialog,
-                                                       self.export_preset_handler.get_preset_names())
-=======
         (return_code, widget) = self.engine.show_modal(
             "Export Shots",
             self,
             dialogs.SubmitDialog,
             self.export_preset_handler.get_preset_names(),
         )
->>>>>>> cfafa7aa
 
         if return_code == QtGui.QDialog.Rejected:
             # user pressed cancel
@@ -157,13 +150,9 @@
             # get export preset name
             export_preset_name = widget.get_video_preset()
             # resolve this to an object
-<<<<<<< HEAD
-            self._export_preset = self.export_preset_handler.get_preset_by_name(export_preset_name)
-=======
             self._export_preset = self.export_preset_handler.get_preset_by_name(
                 export_preset_name
             )
->>>>>>> cfafa7aa
 
             # populate the host to use for the export. Currently hard coded to local
             info["destinationHost"] = self.engine.get_server_hostname()
@@ -173,14 +162,10 @@
 
             # pick up the xml export profile from the configuration
             info["presetPath"] = self._export_preset.get_xml_path()
-<<<<<<< HEAD
-            self.log_debug("%s: Starting custom export session with preset '%s'" % (self, info["presetPath"]))
-=======
             self.log_debug(
                 "%s: Starting custom export session with preset '%s'"
                 % (self, info["presetPath"])
             )
->>>>>>> cfafa7aa
 
         # Log usage metrics
         if hasattr(self, "log_metric"):
@@ -312,29 +297,17 @@
         # check that the clip has a shot name - otherwise things won't work!
         if shot_name == "":
             from sgtk.platform.qt import QtGui
-<<<<<<< HEAD
             if not self.get_setting("allow_empty_shot_names"):
                 QtGui.QMessageBox.warning(
                     None,
                     "Missing shot name!",
-                    ("The clip '%s' does not have a shot name and therefore cannot be exported. "
-                     "Please ensure that all shots you wish to export "
-                     "have been named. " % asset_name)
+                    (
+                            "The clip '%s' does not have a shot name and therefore cannot be exported. "
+                            "Please ensure that all shots you wish to exports "
+                            "have been named. " % asset_name
+                    ),
                 )
             
-=======
-
-            QtGui.QMessageBox.warning(
-                None,
-                "Missing shot name!",
-                (
-                    "The clip '%s' does not have a shot name and therefore cannot be exported. "
-                    "Please ensure that all shots you wish to exports "
-                    "have been named. " % asset_name
-                ),
-            )
-
->>>>>>> cfafa7aa
             # TODO: send the clip to the trash for now. no way to abort at this point
             # but we don't have enough information to be able to proceed at this point either
             info["resolvedPath"] = "flame_trash/unnamed_shot_%s" % uuid.uuid4().hex
@@ -468,13 +441,10 @@
             # ignore anything that isn't video or batch
             return
 
-<<<<<<< HEAD
         if shot_name == "" and self.get_setting("allow_empty_shot_names"):
             # continue more gracefully
             return
 
-=======
->>>>>>> cfafa7aa
         # resolve shot object
         shot = self._sequences[-1].get_shot(shot_name)
 
@@ -814,118 +784,8 @@
             depth:                Frame depth ( '8-bits', '10-bits', '12-bits', '16 fp' )
             scanFormat:           Scan format ( 'FIELD_1', 'FIELD_2', 'PROGRESSIVE' )
         """
-<<<<<<< HEAD
         
-        # # these member variables are used to pass data down the pipeline, to post_batch_render_sg_process()
-        # self._send_batch_render_to_review = False
-        # self._user_comments = None
-        # self._batch_export_preset = None
-        # self._batch_context = None
-        #
-        # render_path = os.path.join(info.get("exportPath"), info.get("resolvedPath"))
-        # batch_path = info.get("setupResolvedPath")
-        #
-        # # first check if the resolved paths match our templates in the settings. Otherwise ignore the export
-        # self.log_debug("Checking if the render path '%s' is recognized by toolkit..." % render_path)
-        # self._batch_export_preset = self.export_preset_handler.get_preset_for_batch_render_path(render_path)
-        # if self._batch_export_preset is None:
-        #     self.log_debug("This path does not appear to match any toolkit render paths. Ignoring.")
-        #     return None
-        #
-        # batch_template = self.get_template("batch_template")
-        # if not batch_template.validate(batch_path):
-        #     self.log_debug("The path '%s' does not match the template '%s'. Ignoring." % (batch_path, batch_template))
-        #     return None
-        #
-        # # as a last check, extract the context for the batch path
-        # self.log_debug("Getting context from path '%s'" % batch_path)
-        # context = self.sgtk.context_from_path(batch_path)
-        # self.log_debug("Context: %s" % context)
-        # if context is None:
-        #     # not known by this app
-        #     self.log_debug("Could not establish a context from the batch path. Aborting.")
-        #     return
-        #
-        # # looks like we understand these paths!
-        # # store context so we can pass it downstream to the submission method.
-        # self._batch_context = context
-        #
-        # # ok so this looks like one of our renders - check with the user if they want to submit to review!
-        # from sgtk.platform.qt import QtGui
-        #
-        # # pop up a UI asking the user for description
-        # dialogs = self.import_module("dialogs")
-        # (return_code, widget) = self.engine.show_modal(
-        #     "Send to Review",
-        #     self,
-        #     dialogs.BatchRenderDialog
-        # )
-        #
-        # if return_code != QtGui.QDialog.Rejected:
-        #     # user wants review!
-        #     self._send_batch_render_to_review = True
-        #     self._user_comments = widget.get_comments()
-=======
-
-        # these member variables are used to pass data down the pipeline, to post_batch_render_sg_process()
-        self._send_batch_render_to_review = False
-        self._user_comments = None
-        self._batch_export_preset = None
-        self._batch_context = None
-
-        render_path = os.path.join(info.get("exportPath"), info.get("resolvedPath"))
-        batch_path = info.get("setupResolvedPath")
-
-        # first check if the resolved paths match our templates in the settings. Otherwise ignore the export
-        self.log_debug(
-            "Checking if the render path '%s' is recognized by toolkit..." % render_path
-        )
-        self._batch_export_preset = (
-            self.export_preset_handler.get_preset_for_batch_render_path(render_path)
-        )
-        if self._batch_export_preset is None:
-            self.log_debug(
-                "This path does not appear to match any toolkit render paths. Ignoring."
-            )
-            return None
-
-        batch_template = self.get_template("batch_template")
-        if not batch_template.validate(batch_path):
-            self.log_debug(
-                "The path '%s' does not match the template '%s'. Ignoring."
-                % (batch_path, batch_template)
-            )
-            return None
-
-        # as a last check, extract the context for the batch path
-        self.log_debug("Getting context from path '%s'" % batch_path)
-        context = self.sgtk.context_from_path(batch_path)
-        self.log_debug("Context: %s" % context)
-        if context is None:
-            # not known by this app
-            self.log_debug(
-                "Could not establish a context from the batch path. Aborting."
-            )
-            return
-
-        # looks like we understand these paths!
-        # store context so we can pass it downstream to the submission method.
-        self._batch_context = context
-
-        # ok so this looks like one of our renders - check with the user if they want to submit to review!
-        from sgtk.platform.qt import QtGui
-
-        # pop up a UI asking the user for description
-        dialogs = self.import_module("dialogs")
-        (return_code, widget) = self.engine.show_modal(
-            "Send to Review", self, dialogs.BatchRenderDialog
-        )
-
-        if return_code != QtGui.QDialog.Rejected:
-            # user wants review!
-            self._send_batch_render_to_review = True
-            self._user_comments = widget.get_comments()
->>>>>>> cfafa7aa
+        return None
 
     def post_batch_render_sg_process(self, info):
         """
@@ -963,187 +823,5 @@
             scanFormat:           Scan format ( 'FIELD_1', 'FIELD_2', 'PROGRESSIVE' )
             aborted:              Indicate if the export has been aborted by the user.
         """
-<<<<<<< HEAD
-        # from pprint import pformat
-        #
-        # self.log_debug("*" * 80)
-        # self.log_debug("*" * 80)
-        # self.log_debug(pformat(info))
-        #
-        # if info.get("aborted"):
-        #     self.log_debug("Rendering was aborted. Will not push to Shotgun.")
-        #     return
-        #
-        # if self._batch_export_preset is None:
-        #     self.log_warning("Batch export preset was not populated in the pre-batch render hook. "
-        #                      "Aborting post batch render hook.")
-        #     return
-        #
-        # version_number = int(info["versionNumber"])
-        # description = self._user_comments or "Automatic Flame batch render"
-        # export_preset_obj = self.export_preset_handler.get_preset_by_name(
-        #     self._batch_export_preset.get_name()
-        # )
-        #
-        # # first register the batch file as a publish in Shotgun
-        # batch_path = info.get("setupResolvedPath")
-        # sg_batch_data = self._sg_submit_helper.register_batch_publish(
-        #     self._batch_context,
-        #     batch_path,
-        #     description,
-        #     version_number
-        # )
-        #
-        # try:
-        #     self.engine.show_busy("Updating Shotgun...", "Publishing...")
-        #
-        #     # Now register the rendered images as a published plate in Shotgun
-        #     full_flame_batch_render_path = os.path.join(info.get("exportPath"), info.get("resolvedPath"))
-        #
-        #     sg_data = self._sg_submit_helper.register_video_publish(
-        #         export_preset_obj.get_name(),
-        #         self._batch_context,
-        #         info["width"],
-        #         info["height"],
-        #         full_flame_batch_render_path,
-        #         description,
-        #         version_number,
-        #         is_batch_render=True
-        #     )
-        #
-        #     target_entities = [
-        #         {
-        #             "type": sg_data["type"],
-        #             "id" : sg_data["id"]
-        #         },
-        #         {
-        #             "type": sg_batch_data["type"],
-        #             "id": sg_batch_data["id"]
-        #         }
-        #     ]
-        #
-        #     # Finally, create a version record in Shotgun, generate a quicktime and upload it
-        #     # only do this if the user clicked "send to review" in the UI.
-        #     if self._send_batch_render_to_review:
-        #         sg_version_data = self._sg_submit_helper.create_version(
-        #             self._batch_context,
-        #             full_flame_batch_render_path,
-        #             description,
-        #             sg_data,
-        #             info["aspectRatio"]
-        #         )
-        #
-        #         target_entities.append(
-        #             {
-        #                 "type": "Version",
-        #                 "id" : sg_version_data["id"]
-        #             }
-        #         )
-        #
-        #         if export_preset_obj.batch_highres_quicktime_enabled():
-        #             self.engine.show_busy("Updating Shotgun...", "Updating local quicktime...")
-        #             self.engine.trancoder.trancoder(
-        #                 display_name=export_preset_obj.get_name(),
-        #                 path=full_flame_batch_render_path,
-        #                 target_entities=target_entities,
-        #                 asset_info=info
-        #             )
-        #
-        #     self.engine.show_busy("Updating Shotgun...", "Updating thumbnails...")
-        #     self.engine.thumbnail_generator.generate(
-        #         display_name=export_preset_obj.get_name(),
-        #         path=full_flame_batch_render_path,
-        #         dependencies=None,
-        #         target_entities=target_entities,
-        #         asset_info=info,
-        #         favor_preview=export_preset_obj.upload_quicktime()
-        #     )
-        #     self.engine.thumbnail_generator.finalize()
-        # finally:
-        #     self.engine.clear_busy()
-=======
-
-        if info.get("aborted"):
-            self.log_debug("Rendering was aborted. Will not push to ShotGrid.")
-            return
-
-        if self._batch_export_preset is None:
-            self.log_warning(
-                "Batch export preset was not populated in the pre-batch render hook. "
-                "Aborting post batch render hook."
-            )
-            return
-
-        version_number = int(info["versionNumber"])
-        description = self._user_comments or "Automatic Flame batch render"
-        export_preset_obj = self.export_preset_handler.get_preset_by_name(
-            self._batch_export_preset.get_name()
-        )
-
-        # first register the batch file as a publish in ShotGrid
-        batch_path = info.get("setupResolvedPath")
-        sg_batch_data = self._sg_submit_helper.register_batch_publish(
-            self._batch_context, batch_path, description, version_number
-        )
-
-        try:
-            self.engine.show_busy("Updating ShotGrid...", "Publishing...")
-
-            # Now register the rendered images as a published plate in ShotGrid
-            full_flame_batch_render_path = os.path.join(
-                info.get("exportPath"), info.get("resolvedPath")
-            )
-
-            sg_data = self._sg_submit_helper.register_video_publish(
-                export_preset_obj.get_name(),
-                self._batch_context,
-                info["width"],
-                info["height"],
-                full_flame_batch_render_path,
-                description,
-                version_number,
-                is_batch_render=True,
-            )
-
-            target_entities = [
-                {"type": sg_data["type"], "id": sg_data["id"]},
-                {"type": sg_batch_data["type"], "id": sg_batch_data["id"]},
-            ]
-
-            # Finally, create a version record in ShotGrid, generate a quicktime and upload it
-            # only do this if the user clicked "send to review" in the UI.
-            if self._send_batch_render_to_review:
-                sg_version_data = self._sg_submit_helper.create_version(
-                    self._batch_context,
-                    full_flame_batch_render_path,
-                    description,
-                    sg_data,
-                    info["aspectRatio"],
-                )
-
-                target_entities.append({"type": "Version", "id": sg_version_data["id"]})
-
-                if export_preset_obj.batch_highres_quicktime_enabled():
-                    self.engine.show_busy(
-                        "Updating ShotGrid...", "Updating local quicktime..."
-                    )
-                    self.engine.trancoder.trancoder(
-                        display_name=export_preset_obj.get_name(),
-                        path=full_flame_batch_render_path,
-                        target_entities=target_entities,
-                        asset_info=info,
-                    )
-
-            self.engine.show_busy("Updating ShotGrid...", "Updating thumbnails...")
-            self.engine.thumbnail_generator.generate(
-                display_name=export_preset_obj.get_name(),
-                path=full_flame_batch_render_path,
-                dependencies=None,
-                target_entities=target_entities,
-                asset_info=info,
-                favor_preview=export_preset_obj.upload_quicktime(),
-            )
-            self.engine.thumbnail_generator.finalize()
-        finally:
-            self.engine.clear_busy()
->>>>>>> cfafa7aa
+
+        return None