# Copyright (c) 2014 Shotgun Software Inc.
#
# CONFIDENTIAL AND PROPRIETARY
#
# This work is provided "AS IS" and subject to the Shotgun Pipeline Toolkit
# Source Code License included in this distribution package. See LICENSE.
# By accessing, using, copying or modifying this work you indicate your
# agreement to the Shotgun Pipeline Toolkit Source Code License. All rights
# not expressly granted therein are reserved by Shotgun Software Inc.

from __future__ import absolute_import
import sgtk
import pprint
import uuid
from sgtk import TankError
import os
import re


class ShotgunSubmitter(object):
    """
    Helper class with methods to submit publishes and versions to ShotGrid
    """

    # constants

    # default height for ShotGrid uploads
    # see https://knowledge.autodesk.com/support/shotgrid/learn-explore/caas/CloudHelp/cloudhelp/ENU/SG-Supervisor-Artist/files/sa-review-approval/SG-Supervisor-Artist-sa-review-approval-sa-transcoding-html-html.html
    SHOTGUN_QUICKTIME_TARGET_HEIGHT = 720

    # default height for thumbs
    SHOTGUN_THUMBNAIL_TARGET_HEIGHT = 400

    # the department to use for versions
    SHOTGUN_DEPARTMENT = "Flame"

    def __init__(self):
        """
        Constructor
        """
        self._app = sgtk.platform.current_bundle()

    def register_batch_publish(self, context, path, comments, version_number):
        """
        Creates a publish record in ShotGrid for a Flame batch file.

        :param context: Context to associate the publish with
        :param path: Path to the batch file on disk
        :param comments: Details about the publish
        :param version_number: The version number to use
        :returns: ShotGrid data for the created item
        """
        self._app.log_debug("Creating batch publish in ShotGrid...")
        publish_type = self._app.get_setting("batch_publish_type")

        # put together a name for the publish. This should be on a form without a version
        # number, so that it can be used to group together publishes of the same kind, but
        # with different versions.
        # e.g. 'sequences/{Sequence}/{Shot}/editorial/flame/batch/{Shot}.v{version}.batch'
        batch_template = self._app.get_template("batch_template")
        fields = batch_template.get_fields(path)
        publish_name = fields.get("Shot")

        # now start assemble publish parameters
        args = {
            "tk": self._app.sgtk,
            "context": context,
            "comment": comments,
            "path": path,
            "name": publish_name,
            "version_number": version_number,
            "created_by": context.user,
            "task": context.task,
            "published_file_type": publish_type,
        }

        self._app.log_debug("Register publish in ShotGrid: %s" % str(args))
        sg_publish_data = sgtk.util.register_publish(**args)
        self._app.log_debug("Register complete: %s" % sg_publish_data)
        return sg_publish_data

    def register_video_publish(
        self,
        export_preset,
        context,
        width,
        height,
        path,
        comments,
        version_number,
        is_batch_render,
    ):
        """
        Creates a publish record in ShotGrid for a Flame video file.
        Optionally also creates a second publish record for an equivalent local quicktime

        :param export_preset: The export preset associated with this publish
        :param context: Context to associate the publish with
        :param width: the width of the images given by path
        :param height: the height of the images given by path
        :param path: Flame-style path to the frame sequence
        :param comments: Details about the publish
        :param version_number: The version number to use
        :param is_batch_render: If set to True, the publish is generated from a Batch render
        :returns: ShotGrid data for the created item
        """
        self._app.log_debug("Creating video publish in ShotGrid for %s..." % path)

        # resolve export preset object
        preset_obj = self._app.export_preset_handler.get_preset_by_name(export_preset)

        # The video publish is the result of a Batch render
        if is_batch_render:
            publish_name = preset_obj.get_batch_render_publish_name(path)
        else:
            publish_name = preset_obj.get_render_publish_name(path)

        # now do the main sequence publish
        args = {
            "tk": self._app.sgtk,
            "context": context,
            "comment": comments,
            "version_number": version_number,
            "created_by": context.user,
            "task": context.task,
            "thumbnail_path": None,
            "path": path,
            "name": publish_name,
            "published_file_type": preset_obj.get_render_publish_type(),
        }

        self._app.log_debug("Register render publish in ShotGrid: %s" % str(args))
        sg_publish_data = sgtk.util.register_publish(**args)
        self._app.log_debug("Register complete: %s" % sg_publish_data)

        # return the sg data for the main publish
        return sg_publish_data

    def update_version_dependencies(self, version_id, sg_publish_data):
        """
        Updates the dependencies for a version in ShotGrid.

        :param version_id: ShotGrid id for version to update
        :param sg_publish_data: Dictionary with type/id keys to connect.
        """
        data = {}

        # link to the publish
        if sgtk.util.get_published_file_entity_type(self._app.sgtk) == "PublishedFile":
            # client is using published file entity
            data["published_files"] = [sg_publish_data]
        else:
            # client is using old "TankPublishedFile" entity
            data["tank_published_file"] = sg_publish_data

        self._app.log_debug(
            "Updating dependencies for version %s: %s" % (version_id, data)
        )
        self._app.shotgun.update("Version", version_id, data)
        self._app.log_debug("...version update complete")

    def create_version(
        self, context, path, user_comments, sg_publish_data, aspect_ratio
    ):
        """
        Creates a single version record in ShotGrid.

        Note: If you are creating more than one version at the same time, use
              create_version_batch for performance.

        :param context: The context for the shot that the submission is associated with,
                        in serialized form.
        :param path: Path to frames, Flame style path with [1234-1234] sequence marker.
        :param user_comments: Comments entered by the user at export start.
        :param sg_publish_data: Std ShotGrid dictionary (with type and id), representing the publish
                                in ShotGrid that has been carried out for this asset.
        :param aspect_ratio: Aspect ratio of the images
        :returns: The created ShotGrid record
        """
        self._app.log_debug("Preparing data for version creation in ShotGrid...")
        sg_batch_payload = []
        version_batch = self.create_version_batch(
            context, path, user_comments, sg_publish_data, aspect_ratio
        )
        sg_batch_payload.append(version_batch)
        self._app.log_debug(
            "Create version in ShotGrid: %s" % pprint.pformat(sg_batch_payload)
        )
        sg_data = self._app.shotgun.batch(sg_batch_payload)
        self._app.log_debug("...done!")
        return sg_data[0]

    def create_version_batch(
        self, context, path, user_comments, sg_publish_data, aspect_ratio
    ):
        """
        Similar to create_version(), but instead generates a single batch dictionary to be used
        within a ShotGrid batch call. Takes the same parameters as create_version()

        :param context: The context for the shot that the submission is associated with,
                        in serialized form.
        :param path: Path to frames, Flame style path with [1234-1234] sequence marker.
        :param user_comments: Comments entered by the user at export start.
        :param sg_publish_data: Std ShotGrid dictionary (with type and id), representing the publish
                                in ShotGrid that has been carried out for this asset.
        :param aspect_ratio: Aspect ratio of the images
        :returns: dictionary suitable to be used as part of a ShotGrid batch call
        """

        batch_item = {"request_type": "create", "entity_type": "Version", "data": {}}

        # let the version name be the main file name of the plate
        # /path/to/filename -> filename
        # /path/to/filename.ext -> filename
        # /path/to/filename.%04d.ext -> filename
        file_name = os.path.basename(path)
        version_name = os.path.splitext(os.path.splitext(file_name)[0])[0]
        batch_item["data"]["code"] = version_name

<<<<<<< HEAD
        # CBSD Customization
        # ========================================
        if "ref" in version_name.lower():
            batch_item["data"]["sg_version_type"] = "Reference"
        else:
            batch_item["data"]["sg_version_type"] = "Plate"
        # ========================================

=======
>>>>>>> cfafa7aa
        batch_item["data"]["description"] = user_comments
        batch_item["data"]["project"] = context.project
        batch_item["data"]["entity"] = context.entity
        batch_item["data"]["created_by"] = context.user
        batch_item["data"]["user"] = context.user
        batch_item["data"]["sg_task"] = context.task

        # now figure out the frame numbers. For an initial ShotGrid export this is easy because we have
        # access to the export profile which defines the frame offset which maps actual frames on disk with
        # frames in the cut space inside of Flame. However, for batch rendering, which is currently stateless,
        # this info is not available. It may be possible to extract it from the clip xml files, but for now,
        # lets keep it simple and look at the sequence file path to extract this data.
        #
        # Flame sequence tokens are on the form "[1001-1100]"
        try:
            re_match = re.search(r".*\[([0-9]+)-([0-9]+)\]\..*", path)
            if re_match:
                (first_str, last_str) = re_match.groups()
                first_frame = int(first_str)
                last_frame = int(last_str)
            else:
                re_match = re.search(r".*([0-9]+)\..*", path)
                if not re_match:
                    raise Exception("No frame number found")

                frame_str = re_match.group(1)
                first_frame = int(frame_str)
                last_frame = int(frame_str)

            # add frame data to version metadata
            batch_item["data"]["sg_first_frame"] = first_frame
            batch_item["data"]["sg_last_frame"] = last_frame
            batch_item["data"]["frame_count"] = last_frame - first_frame + 1
            batch_item["data"]["frame_range"] = "%s-%s" % (first_frame, last_frame)

        except Exception as e:
            self._app.log_warning(
                "Could not extract frame data from path '%s'. "
                "Will proceed without frame data. Error reported: %s" % (path, e)
            )

        batch_item["data"]["sg_frames_have_slate"] = False
        batch_item["data"]["sg_movie_has_slate"] = False
        batch_item["data"]["sg_frames_aspect_ratio"] = aspect_ratio
        batch_item["data"]["sg_movie_aspect_ratio"] = aspect_ratio

        # link to the publish
        if sg_publish_data:
            if (
                sgtk.util.get_published_file_entity_type(self._app.sgtk)
                == "PublishedFile"
            ):
                # client is using published file entity
                batch_item["data"]["published_files"] = [sg_publish_data]
            else:
                # client is using old "TankPublishedFile" entity
                batch_item["data"]["tank_published_file"] = sg_publish_data

        # populate the path to frames with a path which is using %4d syntax
        batch_item["data"][
            "sg_path_to_frames"
        ] = self.__get_tk_path_from_flame_plate_path(path)

        # This is used to find the latest Version from the same department.
        batch_item["data"]["sg_department"] = self.SHOTGUN_DEPARTMENT

        return batch_item

    def __get_tk_path_from_flame_plate_path(self, flame_path):
        """
        Given a xxx.[1234-1234].exr style Flame plate path,
        return the equivalent, normalized tk path, e.g. xxx.%04d.exr

        :param flame_path: Flame style plate path (must match the plate template)
        :returns: tk equivalent
        """
        template = self._app.sgtk.template_from_path(flame_path)

        if template is None:
            # the path does not match any template. This shouldn't happen since these
            # paths were all generated by the ShotGrid integration, however is possible because
            # of some known bugs in flame, where updated paths returned by flame hooks are not being
            # used by the flame system. A typical example is when a sequence name contains a space or
            # other special character - the toolkit template system will adjust the path to replace
            # spaces with underscores. These adjusted paths are returned to Flame but are not picked
            # up, resulting in the paths returned here not actually being valid.
            raise TankError(
                "The path '%s' does not match any template in the Toolkit configuration. "
                "This sometimes happens if Flame sequences or clips contain special characters "
                "such as slashes or spaces." % flame_path
            )

        fields = template.get_fields(flame_path)
        fields["SEQ"] = "FORMAT: %d"
        fields["flame.frame"] = "FORMAT: %d"
        return template.apply_fields(fields)<|MERGE_RESOLUTION|>--- conflicted
+++ resolved
@@ -217,7 +217,6 @@
         version_name = os.path.splitext(os.path.splitext(file_name)[0])[0]
         batch_item["data"]["code"] = version_name
 
-<<<<<<< HEAD
         # CBSD Customization
         # ========================================
         if "ref" in version_name.lower():
@@ -226,8 +225,6 @@
             batch_item["data"]["sg_version_type"] = "Plate"
         # ========================================
 
-=======
->>>>>>> cfafa7aa
         batch_item["data"]["description"] = user_comments
         batch_item["data"]["project"] = context.project
         batch_item["data"]["entity"] = context.entity
