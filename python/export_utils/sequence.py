--- conflicted
+++ resolved
@@ -8,11 +8,8 @@
 # agreement to the Shotgun Pipeline Toolkit Source Code License. All rights
 # not expressly granted therein are reserved by Shotgun Software Inc.
 
-<<<<<<< HEAD
 import traceback
-=======
 from __future__ import absolute_import
->>>>>>> cfafa7aa
 import pprint
 import sgtk
 from sgtk import TankError
@@ -196,7 +193,6 @@
                 or cut_order != sg_cut_order
             ):
 
-<<<<<<< HEAD
                 # CBSD Customization
                 # ========================================
                 project_id = self._app.engine.context.project['id']
@@ -214,9 +210,6 @@
                 # ========================================
 
                 # note that at this point all shots are guaranteed to exist in Shotgun
-=======
-                # note that at this point all shots are guaranteed to exist in ShotGrid
->>>>>>> cfafa7aa
                 # since they were created in the initial export step.
                 sg_cut_batch = {
                     "request_type": "update",
@@ -231,13 +224,9 @@
                         "sg_tail_out": start_frame + working_duration - 1,
                         "sg_cut_duration": base_seg.duration,
                         "sg_cut_order": cut_order,
-<<<<<<< HEAD
                         "sg_working_duration": working_duration,
                         # ========================================
-                    }
-=======
                     },
->>>>>>> cfafa7aa
                 }
 
                 self._app.log_debug(
@@ -440,19 +429,12 @@
 
             sg_parent = self._app.shotgun.create(
                 self._shot_parent_entity_type,
-<<<<<<< HEAD
-                {"code": self.name,
-                 "task_template": sg_task_template,
-                 # "description": "Created by the Shotgun Flame exporter.",
-                 "project": project}
-=======
                 {
                     "code": self.name,
                     "task_template": sg_task_template,
-                    "description": "Created by the ShotGrid Flame exporter.",
+                    # "description": "Created by the ShotGrid Flame exporter.",
                     "project": project,
                 },
->>>>>>> cfafa7aa
             )
             self._shotgun_id = sg_parent["id"]
             self._app.log_debug("Created parent %s" % sg_parent)
@@ -507,7 +489,6 @@
         sg_batch_data = []
         for shot in self._shots.values():
             if not shot.exists_in_shotgun:
-<<<<<<< HEAD
 
                 # CBSD Customization
                 # ===================================
@@ -532,17 +513,13 @@
 
                 # ===================================
 
-                # this shot does not yet exist in Shotgun
-=======
                 # this shot does not yet exist in ShotGrid
->>>>>>> cfafa7aa
                 batch = {
                     "request_type": "create",
                     "entity_type": "Shot",
                     "data": {
                         "code": shot.name,
-<<<<<<< HEAD
-                        # "description": "Created by the Shotgun Flame exporter.",
+                        # "description": "Created by the ShotGrid Flame exporter.",
                         self._shot_parent_link_field: shot_parent_link,
                         "task_template": sg_task_template,
                         # CBSD Customization
@@ -550,14 +527,7 @@
                         "sg_scene": scene,
                         # ========================================
                         "project": project
-                    }
-=======
-                        "description": "Created by the ShotGrid Flame exporter.",
-                        self._shot_parent_link_field: shot_parent_link,
-                        "task_template": sg_task_template,
-                        "project": project,
                     },
->>>>>>> cfafa7aa
                 }
                 self._app.log_debug("Adding to ShotGrid batch queue: %s" % batch)
                 sg_batch_data.append(batch)
